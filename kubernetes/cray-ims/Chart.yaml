--- conflicted
+++ resolved
@@ -2,8 +2,4 @@
 description: "Kubernetes resources for cray-ims"
 name: "cray-ims"
 home: "scms/ims"
-<<<<<<< HEAD
-version: 3.1.5
-=======
-version: 3.1.7
->>>>>>> 1fff4976
+version: 3.1.8