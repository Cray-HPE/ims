--- conflicted
+++ resolved
@@ -2,8 +2,4 @@
 description: "Kubernetes resources for cray-ims"
 name: "cray-ims"
 home: "scms/ims"
-<<<<<<< HEAD
-version: 3.0.8
-=======
-version: 3.0.9
->>>>>>> caf46442
+version: 3.0.10