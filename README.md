--- conflicted
+++ resolved
@@ -165,11 +165,7 @@
 
 ## Building
 ```
-<<<<<<< HEAD
 $ docker build -t ims-service:dev -f Dockerfile .
-=======
-$ docker build -t ims-service:dev .
->>>>>>> b12b54e5
 ```
 
 ## Running Locally
