# Changelog

All notable changes to this project will be documented in this file.

The format is based on [Keep a Changelog](https://keepachangelog.com/en/1.0.0/),
and this project adheres to [Semantic Versioning](https://semver.org/spec/v2.0.0.html).

## [Unreleased]

<<<<<<< HEAD
### Updated
CASMCMS-8923: Updated `cray-ims-kiwi-ng-opensuse-x86_64-builder` version to `1.9`
=======
## [3.27.0] - 2025-06-05
### Fixed
- CASMCMS-9452: Cleanup of leftover Cluster/RoleBindings under CMS

## [3.26.0] - 2025-06-04
### Fixed
- CASMCMS-9451 - add pod level security context so PVC's are mounted with the correct owner.

### Dependencies
- Bumped cray-services base chart minimum version to 12.0.0

## [3.25.0] - 2025-05-29
### Dependencies
- CASMCMS-9399 - update gunicorn to v23.0.0 for CVE issue
| Package         | From     | To       |
|-----------------|----------|----------|
| `certifi`       | 2024.2.2 | 2024.7.4 |
| `gunicorn`      | 22.0.0   | 23.0.0   |
| `Jinja2`        | 3.1.4    | 3.1.6    |
| `requests`      | 2.31.0   | 2.32.2   |
| `urllib3`       | 1.26.18  | 1.26.19  |
| `Werkzeug`      | 3.0.3    | 3.0.6    |
>>>>>>> f8e35f50

## [3.24.3] - 2025-05-14
### Fixed
CASMCMS-9408: Conditionalize podsecuritypolicies references in cray-ims

## [3.24.2] - 2025-04-29
### Fixed
- CASMCMS-9387: API V2: During create image ims stores incorrect metadata for an image
- CASMCMS-9389: IMS image tags removed by soft delete
- CASMCMS-9396: IMS - deleted recipe always gets assigned require_dkms=true

## [3.24.1] - 2025-04-25
### Fixed
- CASMCMS-9386: API spec
  - Correct schemas for `metadata` fields in `ImageRecord` and `DeletedImageRecord`
  - Create new `ImageCreateRecord` schema to reflect that the schema for creating an image is not identical
    to the ones for describing one.
  - Fix incorrectly-named duplicate `operationId`
  - Correct return type of v2 image create endpoint

## [3.24.0] - 2025-04-23
### Fixed
- CASMCMS-9375: During create ims stores incorrect metadata for an image
- CASMCMS-9363: IMS - deleted recipe always gets assigned arch=x86_64

## [3.23.0] - 2025-02-13
### Dependencies
- CASMCMS-9282
  - Bump Alpine version from 3.15 to 3.21, because 3.15 no longer receives security patches
  - Move to `ims-utils` 2.16

## [3.22.0] - 2025-01-29
### Fixed
- CASMCMS-9201 - large artifacts orphaned by delete operation

## [3.21.0] - 2024-12-10
### Fixed
- CASMCMS-9166 - fix image delete/undelete preserving arch setting.

### Dependencies
- Update ims-utils to pick up CASMCMS-9037
- Update ims-sshd to pick up CASMCMS-9226

## [3.20.0] - 2024-10-18
### Changed
- CASMTRIAGE-7401 - anti-affinity in the job pods.

## [3.19.0] - 2024-10-03

### Changed
- CASMTRIAGE-7327 - fix loading default values from ims-config.
- CASMTRIAGE-7274 - fix cpu limits to not overdrive kata vm, add job pod anti-affinity.
- CASMCMS-9147 - stop using alpine:latest image.

## [3.18.0] - 2024-09-24

### Changed
- CASMTRIAGE-7252: Increase DEFAULT_IMS_IMAGE_SIZE from 30 to 60.

### Fixed
- Fixed Dockerfile to stop "from/as" casing warnings at build time

## [3.17.2] - 2024-09-13
### Added
- CASMTRIAGE-6953: Added comment to `src/server/app.py` noting dependency of IMS import tool in `docs-csm`

### Fixed
- Language linting

### Dependencies
- Use `ims-sshd` v1.11 for CSM 1.6

## [3.17.1] - 2024-09-05
### Changed
- Remove Eric Cozzi from chart maintainers. Add David Laine, Julian Smit, and Mitch Harding.

### Dependencies
- CASMCMS-9136: Move `cray-services` base chart minimum version to 11.0.0

## [3.17.0] - 2024-08-29
### Added
- CASMCMS-8979 - add a status endpoint for the remote build nodes.
- CASMCMS-8977 - check that the ssh key is present each time spawning a remote job.
- CASMINST-6602 - enable dkms by default.
- CASMTRIAGE-7169 - job memory size was not getting picked up correctly from the ims configuration settings.
- CASMCMS-9040 - change read/write permissions of recipe config files output in image.

### Dependencies
- CSM 1.6 moved to Kubernetes 1.24, so use client v24.x to ensure compatibility

## [3.16.2] - 2024-07-25
### Dependencies
- Resolved CVE: Require `setuptools` >= 70.0

## [3.16.1] - 2024-06-27
### Fixed
- Corrected openapi spec definition to match CLI

## [3.16.0] - 2024-06-26
### Added
- CASMCMS-8915: IMS API features for tagging built images.
### Dependencies
- CASMCMS-8022 - update python dependencies to most recent versions. 
| Package               | From       | To       |
|-----------------------|------------|----------|
| `aniso8601`           | 3.0.2      | 9.0.1    |
| `boto3`               | 1.12.49    | 1.34.114 |
| `botocore`            | 1.15.49    | 1.34.114 |
| `cachetools`          | 3.0.0      | 5.3.3    |
| `certifi`             | 2019.11.28 | 2024.2.2 |
| `chardet`             | 3.0.4      | 5.2.0    |
| `click`               | 6.7        | 8.1.7    |
| `docutils`            | 0.14       | 0.21.2   |
| `Flask`               | 1.1.4      | 3.0.3    |
| `flask-marshmallow`   | 0.9.0      | 1.2.1    |
| `google-auth`         | 1.6.3      | 2.29.0   |
| `gunicorn`            | 19.10.0    | 22.0.0   |
| `idna`                | 2.8        | 3.7      |
| `itsdangerous`        | 0.24       | 2.2.0    |
| `Jinja2`              | 2.10.3     | 3.1.4    |
| `jmespath`            | 0.9.5      | 1.0.1    |
| `MarkupSafe`          | 1.1.1      | 2.1.5    |
| `marshmallow`         | 3.0.0b16   | 3.21.2   |
| `oauthlib`            | 2.1.0      | 3.2.2    |
| `pyasn1`              | 0.4.8      | 0.6.0    |
| `pyasn1-modules`      | 0.2.8      | 0.4.0    |
| `pytz`                | 2018.4     | 2024.1   |
| `requests`            | 2.23.0     | 2.31.0   |
| `requests-oauthlib`   | 1.0.0      | 1.3.1    |
| `rsa`                 | 4.7.2      | 4.9      |
| `s3transfer`          | 0.3.7      | 0.10.1   |
| `urllib3`             | 1.25.11    | 1.26.18  |
| `websocket-client`    | 0.54.0     | 1.8.0    |
| `Werkzeug`            | 0.15.6     | 3.0.3    |

## [3.15.0] - 2024-05-20
### Dependencies
- CASMCMS-8976 - include updated kiwi-builder version that has new DST signing keys.

## [3.14.2] - 2024-05-16
### Dependencies
- Pin `pytest` to 8.1.1 to prevent unit test failures

## [3.14.1] - 2024-03-21
### Fixed
- CASMCMS-8950: Fixed loading Kubernetes configuration data in the shasta_s3_creds module

## [3.14.0] - 2024-03-01
### Added
- CASMCMS-8795 - add remote-build-nodes API.
- CASMCMS-8925 - ims service in CLBO when vault is not accessible.

## [3.13.0] - 2024-02-22
### Dependencies
- Bumped `kubernetes` from 11.0.0 to 22.6.0 to match CSM 1.6 Kubernetes version
- Bumped `ims-utils` from 2.11 to 2.12 for CSM 1.6

## [3.12.0] - 2023-12-13
### Changed
- CASMTRIAGE-6426 Increased default IMS pvc size

## [3.11.0] - 2023-10-05
### Changed
- CASMTRIAGE-6368 - include ims-sshd fix for sftp access to customize jobs.
- CASMTRIAGE-6292 - increase default mem request/limits yet again.

## [3.10.1] - 2023-10-05
### Changed
- CASMCMS-8828 - increase the default mem requests and limits on jobs.

## [3.10.0] - 2023-09-15
### Changed
- Disabled concurrent Jenkins builds on same branch/commit
- Added build timeout to avoid hung builds
- CASMCMS-8801 - changed the image volume mounts to ude PVCs instead of ephemeral storage.

### Dependencies
Bumped dependency patch versions:
| Package                  | From     | To       |
|--------------------------|----------|----------|
| `aniso8601`              | 3.0.0    | 3.0.2    |
| `boto3`                  | 1.12.9   | 1.12.49  |
| `botocore`               | 1.15.9   | 1.15.49  |
| `Flask`                  | 1.1.1    | 1.1.4    |
| `Flask-RESTful`          | 0.3.6    | 0.3.10   |
| `google-auth`            | 1.6.1    | 1.6.3    |
| `Jinja2`                 | 2.10.1   | 2.10.3   |
| `jmespath`               | 0.9.4    | 0.9.5    |
| `pyasn1-modules`         | 0.2.2    | 0.2.8    |
| `python-dateutil`        | 2.8.1    | 2.8.2    |
| `rsa`                    | 4.7      | 4.7.2    |
| `s3transfer`             | 0.3.0    | 0.3.7    |
| `urllib3`                | 1.25.10  | 1.25.11  |
| `Werkzeug`               | 0.15.5   | 0.15.6   |

## [3.9.8] - 2023-07-18
### Dependencies
- Bump `PyYAML` from 5.4.1 to 6.0.1 to avoid build issue caused by https://github.com/yaml/pyyaml/issues/601

## [3.9.7] - 2023-07-07
### Changed
- CASMCMS-8707 - push arch env vars to all containers in IMS jobs.

## [3.9.6] - 2023-06-27
### Changed
- CASMCMS-8686 - Fix schema update of jobs records.
- CASMCMS-8687 - Fix global require_dkms setting.

## [3.9.5] - 2023-06-22
### Changed
- CASMCMS-8362 - Rollback pvc changes, utilize virtiofs k8s annotation to pass in xattr flag in customize.

## [3.9.4] - 2023-06-20
### Changed
- CASMCMS-8362 - Utilizing PVC for image-vol volume to support unsquashfs

## [3.9.3] - 2023-06-15
### Changed
- CASMCMS-8624 - Adding default `kernel_file_name` based on arch type in the Job schema.

## [3.9.2] - 2023-05-19
### Changed
- CASMCMS-8566 - Set default arm64 runtime to kata

## [3.9.2] - 2023-05-19
### Changed
- CASMCMS-8566 - Set default arm64 runtime to kata

## [3.9.1] - 2023-05-17
### Changed
- CASMCMS-8567 - Support arm64 image customization.

## [3.9.0] - 2023-05-04
### Added
- CASMCMS-8227 - Add platform support to image, recipe, and job objects.
- CASMCMS-8370 - Add argument to recipe patch to allow changing template-parameters values.
- CASMCMS-8459 - Add platform argument through job templates, fixes for arm64 builds.
- CASMCMS-8595 - rename platform to arch, fix kiwi env var.

## [3.8.3] - 2023-01-06
### Changed
- Correct authentication

### Changed
- CASMCMS-8382 - Correct openapi.yaml to match actual API behavior. Linting of language and formatting of same.

## [3.8.3] - 2023-01-06
### Changed
- Correct authentication

## [3.8.2] - 2022-12-22
### Changed
- CASMCMS-8347 - update istio api interface version to 'v1beta1'

## [3.8.1] - 2022-12-20
### Added
- Add Artifactory authentication to Jenkinsfile

## [3.8.0] - 2022-12-16
### Added
- CASM-2374 - Add support for IMS jobs using kata-qemu runtime

## [3.7.2] - 2022-12-16
### Changed
- CASMTRIAGE-4680 - Use authentication credentials to validate to artifactory

## [3.7.1] - 2022-09-30
### Changed
- CASMTRIAGE-4288 - increase readiness/liveness times to allow for operations with larger images.

## [3.7.0] - 2022-09-28
### Changed
- CASMTRIAGE-4268 - pull in new ims-utils that fixes file download performance issue.

## [3.6.1] - 2022-09-09
### Changed
- CASMTRIAGE-4091 - make gunicorn worker timeout configurable to handle larger image sizes

## [3.6.0] - 2022-08-03
### Changed
- Build valid unstable charts
- CASMCMS-7970 - update dev.cray.com addresses.
- CASMCMS-8015 - increase the default ims job size to handle larger images.

### Removed
- Stopped building nonfunctional, outdated test RPM.

## [3.5.0] - 2022-06-30
### Added
- Add support for storing IMS recipes that have template variables
- Add support for passing IMS recipe template values to IMS create jobs

### Changed
- CASMCMS-8041: Spelling corrections

[1.0.0] - (no date)<|MERGE_RESOLUTION|>--- conflicted
+++ resolved
@@ -7,10 +7,9 @@
 
 ## [Unreleased]
 
-<<<<<<< HEAD
 ### Updated
 CASMCMS-8923: Updated `cray-ims-kiwi-ng-opensuse-x86_64-builder` version to `1.9`
-=======
+
 ## [3.27.0] - 2025-06-05
 ### Fixed
 - CASMCMS-9452: Cleanup of leftover Cluster/RoleBindings under CMS
@@ -33,7 +32,7 @@
 | `requests`      | 2.31.0   | 2.32.2   |
 | `urllib3`       | 1.26.18  | 1.26.19  |
 | `Werkzeug`      | 3.0.3    | 3.0.6    |
->>>>>>> f8e35f50
+
 
 ## [3.24.3] - 2025-05-14
 ### Fixed
