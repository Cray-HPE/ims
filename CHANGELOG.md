--- conflicted
+++ resolved
@@ -5,15 +5,12 @@
 The format is based on [Keep a Changelog](https://keepachangelog.com/en/1.0.0/),
 and this project adheres to [Semantic Versioning](https://semver.org/spec/v2.0.0.html).
 
-<<<<<<< HEAD
 ## [Unreleased]
 ### Added
 - Add support for storing IMS recipes that have template variables
 - Add support for passing IMS recipe template values to IMS create jobs
-=======
-[Unreleased]
 
-CASMCMS-8041: Spelling corrections
+### Changed
+- CASMCMS-8041: Spelling corrections
 
-[1.0.0] - (no date)
->>>>>>> fd0b3fa7
+[1.0.0] - (no date)