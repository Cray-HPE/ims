# Changelog

All notable changes to this project will be documented in this file.

The format is based on [Keep a Changelog](https://keepachangelog.com/en/1.0.0/),
and this project adheres to [Semantic Versioning](https://semver.org/spec/v2.0.0.html).

## [Unreleased]
<<<<<<< HEAD
=======
### Added
- CASMCMS-8795 - add remote-build-nodes API.
>>>>>>> 0339dabd

## [3.13.0] - 2024-02-22
### Dependencies
- Bumped `kubernetes` from 11.0.0 to 22.6.0 to match CSM 1.6 Kubernetes version
- Bumped `ims-utils` from 2.11 to 2.12 for CSM 1.6

## [3.12.0] - 2023-12-13
### Changed
- CASMTRIAGE-6426 Increased default IMS pvc size

## [3.11.0] - 2023-10-05
### Changed
- CASMTRIAGE-6368 - include ims-sshd fix for sftp access to customize jobs.
- CASMTRIAGE-6292 - increase default mem request/limits yet again.

## [3.10.1] - 2023-10-05
### Changed
- CASMCMS-8828 - increase the default mem requests and limits on jobs.

## [3.10.0] - 2023-09-15
### Changed
- Disabled concurrent Jenkins builds on same branch/commit
- Added build timeout to avoid hung builds
- CASMCMS-8801 - changed the image volume mounts to ude PVC's instead of ephemeral storage.

### Dependencies
Bumped dependency patch versions:
| Package                  | From     | To       |
|--------------------------|----------|----------|
| `aniso8601`              | 3.0.0    | 3.0.2    |
| `boto3`                  | 1.12.9   | 1.12.49  |
| `botocore`               | 1.15.9   | 1.15.49  |
| `Flask`                  | 1.1.1    | 1.1.4    |
| `Flask-RESTful`          | 0.3.6    | 0.3.10   |
| `google-auth`            | 1.6.1    | 1.6.3    |
| `Jinja2`                 | 2.10.1   | 2.10.3   |
| `jmespath`               | 0.9.4    | 0.9.5    |
| `pyasn1-modules`         | 0.2.2    | 0.2.8    |
| `python-dateutil`        | 2.8.1    | 2.8.2    |
| `rsa`                    | 4.7      | 4.7.2    |
| `s3transfer`             | 0.3.0    | 0.3.7    |
| `urllib3`                | 1.25.10  | 1.25.11  |
| `Werkzeug`               | 0.15.5   | 0.15.6   |

## [3.9.8] - 2023-07-18
### Dependencies
- Bump `PyYAML` from 5.4.1 to 6.0.1 to avoid build issue caused by https://github.com/yaml/pyyaml/issues/601

## [3.9.7] - 2023-07-07
### Changed
- CASMCMS-8707 - push arch env vars to all containers in IMS jobs.

## [3.9.6] - 2023-06-27
### Changed
- CASMCMS-8686 - Fix schema update of jobs records.
- CASMCMS-8687 - Fix global require_dkms setting.

## [3.9.5] - 2023-06-22
### Changed
- CASMCMS-8362 - Rollback pvc changes, utilize virtiofs k8s annotation to pass in xattr flag in customize.

## [3.9.4] - 2023-06-20
### Changed
- CASMCMS-8362 - Utilizing PVC for image-vol volume to support unsquashfs

## [3.9.3] - 2023-06-15
### Changed
- CASMCMS-8624 - Adding default `kernel_file_name` based on arch type in the Job schema.

## [3.9.2] - 2023-05-19
### Changed
- CASMCMS-8566 - Set default arm64 runtime to kata

## [3.9.2] - 2023-05-19
### Changed
- CASMCMS-8566 - Set default arm64 runtime to kata

## [3.9.1] - 2023-05-17
### Changed
- CASMCMS-8567 - Support arm64 image customization.

## [3.9.0] - 2023-05-04
### Added
- CASMCMS-8227 - Add platform support to image, recipe, and job objects.
- CASMCMS-8370 - Add argument to recipe patch to allow changing template-parameters values.
- CASMCMS-8459 - Add platform argument through job templates, fixes for arm64 builds.
- CASMCMS-8595 - rename platform to arch, fix kiwi env var.

## [3.8.3] - 2023-01-06
### Changed
- Correct authentication

### Changed
- CASMCMS-8382 - Correct openapi.yaml to match actual API behavior. Linting of language and formatting of same.

## [3.8.3] - 2023-01-06
### Changed
- Correct authentication

## [3.8.2] - 2022-12-22
### Changed
- CASMCMS-8347 - update istio api interface version to 'v1beta1'

## [3.8.1] - 2022-12-20
### Added
- Add Artifactory authentication to Jenkinsfile

## [3.8.0] - 2022-12-16
### Added
- CASM-2374 - Add support for IMS jobs using kata-qemu runtime

## [3.7.2] - 2022-12-16
### Changed
- CASMTRIAGE-4680 - Use authentication credentials to validate to artifactory

## [3.7.1] - 2022-09-30
### Changed
- CASMTRIAGE-4288 - increase readiness/liveness times to allow for operations with larger images.

## [3.7.0] - 2022-09-28
### Changed
- CASMTRIAGE-4268 - pull in new ims-utils that fixes file download performance issue.

## [3.6.1] - 2022-09-09
### Changed
- CASMTRIAGE-4091 - make gunicorn worker timeout configurable to handle larger image sizes

## [3.6.0] - 2022-08-03
### Changed
- Build valid unstable charts
- CASMCMS-7970 - update dev.cray.com addressess.
- CASMCMS-8015 - increase the default ims job size to handle larger images.

### Removed
- Stopped building nonfunctional, outdated test RPM.

## [3.5.0] - 2022-06-30
### Added
- Add support for storing IMS recipes that have template variables
- Add support for passing IMS recipe template values to IMS create jobs

### Changed
- CASMCMS-8041: Spelling corrections

[1.0.0] - (no date)<|MERGE_RESOLUTION|>--- conflicted
+++ resolved
@@ -6,11 +6,6 @@
 and this project adheres to [Semantic Versioning](https://semver.org/spec/v2.0.0.html).
 
 ## [Unreleased]
-<<<<<<< HEAD
-=======
-### Added
-- CASMCMS-8795 - add remote-build-nodes API.
->>>>>>> 0339dabd
 
 ## [3.13.0] - 2024-02-22
 ### Dependencies
