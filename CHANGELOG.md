# Changelog

All notable changes to this project will be documented in this file.

The format is based on [Keep a Changelog](https://keepachangelog.com/en/1.0.0/),
and this project adheres to [Semantic Versioning](https://semver.org/spec/v2.0.0.html).

<<<<<<< HEAD
## [3.7.2] - 2022-12-16
### Changed
- CASMTRIAGE-4680 - Use authentication credentials to validate to artifactory
=======
## [Unreleased]
### Changed
- Add support for IMS jobs using kata-qemu runtime
- CASMTRIAGE-4680: Use authentication credentials to validate to artifactory

>>>>>>> ffe02abf

## [3.7.1] - 2022-09-30
### Changed
- CASMTRIAGE-4288 - increase readiness/liveness times to allow for operations with larger images.

## [3.7.0] - 2022-09-28
### Changed
- CASMTRIAGE-4268 - pull in new ims-utils that fixes file download performance issue.

## [3.6.1] - 2022-09-09
### Changed
- CASMTRIAGE-4091 - make gunicorn worker timeout configurable to handle larger image sizes

## [3.6.0] - 2022-08-03
### Changed
- Build valid unstable charts
- CASMCMS-7970 - update dev.cray.com addressess.
- CASMCMS-8015 - increase the default ims job size to handle larger images.

### Removed
- Stopped building nonfunctional, outdated test RPM.

## [3.5.0] - 2022-06-30
### Added
- Add support for storing IMS recipes that have template variables
- Add support for passing IMS recipe template values to IMS create jobs

### Changed
- CASMCMS-8041: Spelling corrections

[1.0.0] - (no date)<|MERGE_RESOLUTION|>--- conflicted
+++ resolved
@@ -5,17 +5,13 @@
 The format is based on [Keep a Changelog](https://keepachangelog.com/en/1.0.0/),
 and this project adheres to [Semantic Versioning](https://semver.org/spec/v2.0.0.html).
 
-<<<<<<< HEAD
+## [Unreleased]
+### Changed
+- CASM-2374 - Add support for IMS jobs using kata-qemu runtime
+
 ## [3.7.2] - 2022-12-16
 ### Changed
 - CASMTRIAGE-4680 - Use authentication credentials to validate to artifactory
-=======
-## [Unreleased]
-### Changed
-- Add support for IMS jobs using kata-qemu runtime
-- CASMTRIAGE-4680: Use authentication credentials to validate to artifactory
-
->>>>>>> ffe02abf
 
 ## [3.7.1] - 2022-09-30
 ### Changed
