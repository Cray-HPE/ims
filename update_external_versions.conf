image: cray-ims-utils
    major: 2
    minor: 18

image: cray-ims-kiwi-ng-opensuse-x86_64-builder
    major: 1
<<<<<<< HEAD
    minor: 11
=======
    minor: 10
>>>>>>> 3d8ae6ea

image: cray-ims-sshd
    major: 1
    minor: 13<|MERGE_RESOLUTION|>--- conflicted
+++ resolved
@@ -4,11 +4,7 @@
 
 image: cray-ims-kiwi-ng-opensuse-x86_64-builder
     major: 1
-<<<<<<< HEAD
     minor: 11
-=======
-    minor: 10
->>>>>>> 3d8ae6ea
 
 image: cray-ims-sshd
     major: 1
