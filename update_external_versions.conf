image: cray-ims-utils
    major: 2
    minor: 5

image: cray-ims-kiwi-ng-opensuse-x86_64-builder
<<<<<<< HEAD
    major: 0
    minor: 5
=======
    major: 1
    minor: 0
>>>>>>> 72683064

image: cray-ims-sshd
    major: 1
    minor: 2<|MERGE_RESOLUTION|>--- conflicted
+++ resolved
@@ -3,13 +3,8 @@
     minor: 5
 
 image: cray-ims-kiwi-ng-opensuse-x86_64-builder
-<<<<<<< HEAD
-    major: 0
-    minor: 5
-=======
     major: 1
-    minor: 0
->>>>>>> 72683064
+    minor: 1
 
 image: cray-ims-sshd
     major: 1
