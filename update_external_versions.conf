image: cray-ims-utils
    major: 2
    minor: 6

image: cray-ims-kiwi-ng-opensuse-x86_64-builder
<<<<<<< HEAD
    major: 0
    minor: 6
=======
    major: 1
    minor: 1
>>>>>>> 6bef399d

image: cray-ims-sshd
    major: 1
    minor: 3<|MERGE_RESOLUTION|>--- conflicted
+++ resolved
@@ -3,13 +3,8 @@
     minor: 6
 
 image: cray-ims-kiwi-ng-opensuse-x86_64-builder
-<<<<<<< HEAD
-    major: 0
-    minor: 6
-=======
     major: 1
-    minor: 1
->>>>>>> 6bef399d
+    minor: 2
 
 image: cray-ims-sshd
     major: 1
